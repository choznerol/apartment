--- conflicted
+++ resolved
@@ -4,21 +4,12 @@
 describe Apartment::Adapters::PostgresqlAdapter do
   unless defined?(JRUBY_VERSION)
 
-<<<<<<< HEAD
-    let(:config) { Apartment::Test.config['connections']['postgresql'] }
-    subject { Apartment::Database.postgresql_adapter config.symbolize_keys }
-=======
-  let(:config){ Apartment::Test.config['connections']['postgresql'].symbolize_keys }
-  subject{ Apartment::Database.postgresql_adapter config }
->>>>>>> 5eb596b8
+    let(:config){ Apartment::Test.config['connections']['postgresql'].symbolize_keys }
+    subject{ Apartment::Database.postgresql_adapter config }
 
     context "using schemas" do
 
-<<<<<<< HEAD
-      before { Apartment.use_postgres_schemas = true }
-=======
-    before{ Apartment.use_schemas = true }
->>>>>>> 5eb596b8
+      before{ Apartment.use_schemas = true }
 
       # Not sure why, but somehow using let(:database_names) memoizes for the whole example group, not just each test
       def database_names
@@ -31,15 +22,9 @@
       it_should_behave_like "a schema based apartment adapter"
     end
 
-<<<<<<< HEAD
-    context "using databases" do
+    context "using connections" do
 
-      before { Apartment.use_postgres_schemas = false }
-=======
-  context "using connections" do
-
-    before{ Apartment.use_schemas = false }
->>>>>>> 5eb596b8
+      before{ Apartment.use_schemas = false }
 
       # Not sure why, but somehow using let(:database_names) memoizes for the whole example group, not just each test
       def database_names
@@ -49,13 +34,7 @@
       let(:default_database) { subject.process { ActiveRecord::Base.connection.current_database } }
 
       it_should_behave_like "a generic apartment adapter"
-      it_should_behave_like "a db based apartment adapter"
-
-<<<<<<< HEAD
+      it_should_behave_like "a connection based apartment adapter"
     end
-=======
-    it_should_behave_like "a generic apartment adapter"
-    it_should_behave_like "a connection based apartment adapter"
->>>>>>> 5eb596b8
   end
 end