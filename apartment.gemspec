# -*- encoding: utf-8 -*-
$: << File.expand_path("../lib", __FILE__)
require "apartment/version"

Gem::Specification.new do |s|
  s.name = %q{apartment}
  s.version = Apartment::VERSION

  s.authors = ["Ryan Brunner", "Brad Robertson"]
  s.summary = %q{A Ruby gem for managing database multitenancy}
  s.description = %q{Apartment allows Rack applications to deal with database multitenancy through ActiveRecord}
  s.email = %w{ryan@influitive.com brad@influitive.com}
  s.files         = `git ls-files`.split("\n")
  s.test_files    = `git ls-files -- {spec}/*`.split("\n")

  s.homepage = %q{https://github.com/influitive/apartment}
  s.licenses = ["MIT"]
  s.require_paths = ["lib"]
  s.rubygems_version = %q{1.3.7}

  s.add_dependency 'activerecord',    '>= 3.1.2'   # must be >= 3.1.2 due to bug in prepared_statements
  s.add_dependency 'rack',            '>= 1.3.6'

  s.add_development_dependency 'pry', '~> 0.9.9'
  s.add_development_dependency 'rails', '>= 3.1.2'
  s.add_development_dependency 'rake', '~> 0.9.2'
<<<<<<< HEAD
  s.add_development_dependency 'rspec', '~> 2.10.0'
  s.add_development_dependency 'rspec-rails', '~> 2.10.0'
=======
  s.add_development_dependency 'sqlite3'
  s.add_development_dependency 'rspec', '~> 2.11'
  s.add_development_dependency 'rspec-rails', '~> 2.11'
>>>>>>> 5eb596b8
  s.add_development_dependency 'capybara', '~> 1.0.0'
  s.add_development_dependency 'delayed_job', '~> 3.0'
  s.add_development_dependency 'delayed_job_active_record'

  if defined?(JRUBY_VERSION)
    s.add_development_dependency 'activerecord-jdbc-adapter'
    s.add_development_dependency 'jdbc-postgres'
    s.add_development_dependency 'jdbc-mysql'
    s.add_development_dependency 'jdbc-sqlite3'
    s.add_development_dependency 'jruby-openssl'
  else
    s.add_development_dependency 'mysql2', '~> 0.3.10'
    s.add_development_dependency 'pg', '>= 0.11.0'
    s.add_development_dependency 'sqlite3'
  end
end<|MERGE_RESOLUTION|>--- conflicted
+++ resolved
@@ -24,14 +24,9 @@
   s.add_development_dependency 'pry', '~> 0.9.9'
   s.add_development_dependency 'rails', '>= 3.1.2'
   s.add_development_dependency 'rake', '~> 0.9.2'
-<<<<<<< HEAD
-  s.add_development_dependency 'rspec', '~> 2.10.0'
-  s.add_development_dependency 'rspec-rails', '~> 2.10.0'
-=======
   s.add_development_dependency 'sqlite3'
   s.add_development_dependency 'rspec', '~> 2.11'
   s.add_development_dependency 'rspec-rails', '~> 2.11'
->>>>>>> 5eb596b8
   s.add_development_dependency 'capybara', '~> 1.0.0'
   s.add_development_dependency 'delayed_job', '~> 3.0'
   s.add_development_dependency 'delayed_job_active_record'
